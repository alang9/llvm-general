{-# LANGUAGE
  MultiParamTypeClasses,
  ConstraintKinds,
  QuasiQuotes,
  UndecidableInstances,
  RankNTypes
  #-}
module LLVM.General.Internal.Attribute where

import LLVM.General.Prelude

import Control.Monad.AnyCont
import Control.Monad.Exceptable
import Control.Monad.State (gets)

import Foreign.C (CUInt)
import Foreign.Ptr
import Data.Either
import Data.Map (Map)
import qualified Data.Map as Map
import Data.Maybe

import qualified LLVM.General.Internal.FFI.Attribute as FFI
import qualified LLVM.General.Internal.FFI.LLVMCTypes as FFI
import LLVM.General.Internal.FFI.LLVMCTypes (parameterAttributeKindP, functionAttributeKindP)  

import qualified LLVM.General.AST.ParameterAttribute as A.PA  
import qualified LLVM.General.AST.FunctionAttribute as A.FA  

import LLVM.General.Internal.Coding
import LLVM.General.Internal.Context  
import LLVM.General.Internal.EncodeAST
import LLVM.General.Internal.DecodeAST

<<<<<<< HEAD
$(do
  let
    -- build an instance of the Coding class for lists of some kind of attribute
    genAttributeListCoding :: (Data a, Bits a) => TypeQ -> Name -> [(a, String)] -> DecsQ
    genAttributeListCoding type' ctn attributeData = do
      let
         lowZeroes :: Bits b => b -> Int
         lowZeroes b | testBit b 0 = 0
         lowZeroes b = 1 + lowZeroes (shiftR b 1)
         field :: Bits b => b -> (Int, Int)
         field b = 
             let s = lowZeroes b
                 w = lowZeroes (complement (shiftR b s))
             in 
               (s,w)
         attributeData' = [(mkName n, b, s,w) | (b,n) <- attributeData, let (s,w) = field b ]
      let m = varT . mkName $ "m"
      TyConI (NewtypeD _ _ _ (NormalC ctcn _) _) <- reify ctn
      let zero = [| $(conE ctcn) 0 |]
      sequence [
        instanceD (sequence [classP ''Monad [m]]) [t| EncodeM $(m) [$(type')] $(conT ctn) |] [
          funD (mkName "encodeM") [
            clause [] (normalB [| return . (
              let
                 encodeAlignment a | popCount a == 1 = 1 + popCount (a - 1)
                 encodeAlignment _ = error "Cannot encode alignment which is not a power of two"
                 encodeAttribute a = $(
                  caseE [| a |] $ flip map attributeData' $ \(n, b, s, w) ->
                    let bQ = (dataToExpQ (const Nothing) b)
                    in
                      case w of
                        1 -> match (conP n []) (normalB bQ) []
                        _ -> do 
                          a <- newName "a"
                          match 
                           (conP n [varP a])
                           (normalB [| ($(conE ctcn) (fromIntegral (encodeAlignment $(varE a)) `shiftL` s)) .&. $(bQ) |])
                           []
                  )
              in
                foldl (.|.) $(zero) . map encodeAttribute
             ) |]) []
           ]
         ],
 
        -- build a decoder which uses bit masking for multiple fields at once
        -- to eliminate multiple absent attributes in fewer tests
        instanceD (sequence [classP ''Monad [m]]) [t| DecodeM $(m) [$(type')] $(conT ctn) |] [
          funD (mkName "decodeM") [
            do
              bits <- newName "bits"
              clause [varP bits] (normalB 
                (let
                    code :: (Data a, Bits a) => [ (Name, a, Int, Int) ] -- attrs to handle
                         -> Int -- length (attrs), passed in to avoid recomputation
                         -> (a, ExpQ) -- (<bitmask for all the given attrs>, <code to decode the given attrs>)
                    code [(n, b, s, w)] _ = (
                       b, 
                       case w of
                         1 -> [| [ $(conE n) | testBit $(varE bits) s ] |]
                         _-> [| 
                               [ 
                                 $(do
                                    i' <- newName "i'"
                                    letE 
                                     [valD (conP ctcn [varP i']) (normalB [| i |]) []]
                                     [| $(conE n) (bit ((fromIntegral $(varE i')) - 1)) |])
                                 | let i = ($(varE bits) .&. $(dataToExpQ (const Nothing) b)) `shiftR` s, 
                                   i /= $(zero)
                               ]
                             |]
                      )
                    code attrs nAttrs =
                      let (nEarlyAttrs, nLateAttrs) = (nAttrs `div` 2, nAttrs - nEarlyAttrs)
                          (earlyAttrs, lateAttrs) = genericSplitAt nEarlyAttrs attrs
                          (earlyAttrBits, earlyAttrCode) = code earlyAttrs nEarlyAttrs
                          (lateAttrBits, lateAttrCode) = code lateAttrs nLateAttrs
                          attrBits = earlyAttrBits .|. lateAttrBits
                      in
                        (
                         attrBits, 
                         [| 
                            if ($(varE bits) .&. $(dataToExpQ (const Nothing) attrBits) /= $(zero)) then
                              ($earlyAttrCode ++ $lateAttrCode) 
                            else
                              []
                          |]
                        )
                in
                  [| return $(snd $ code attributeData' (length attributeData')) |]
                )
               ) []
            ]
          ]
        ]

  pi <- genAttributeListCoding [t| A.A.ParameterAttribute |] ''FFI.ParamAttr [
    (FFI.paramAttrZExt, "A.A.ZeroExt"),
    (FFI.paramAttrSExt, "A.A.SignExt"),
    (FFI.paramAttrInReg, "A.A.InReg"),
    (FFI.paramAttrStructRet, "A.A.SRet"),
    (FFI.paramAttrAlignment, "A.A.Alignment"),
    (FFI.paramAttrNoAlias, "A.A.NoAlias"),
    (FFI.paramAttrByVal, "A.A.ByVal"),
    (FFI.paramAttrNoCapture, "A.A.NoCapture"),
    (FFI.paramAttrNest, "A.A.Nest")
   ]

  fi <- genAttributeListCoding [t| A.A.FunctionAttribute |] ''FFI.FunctionAttr [
    (FFI.functionAttrNoReturn, "A.A.NoReturn"),
    (FFI.functionAttrNoUnwind, "A.A.NoUnwind"),
    (FFI.functionAttrReadNone, "A.A.ReadNone"),
    (FFI.functionAttrReadOnly, "A.A.ReadOnly"),
    (FFI.functionAttrNoInline, "A.A.NoInline"),
    (FFI.functionAttrAlwaysInline, "A.A.AlwaysInline"),
    (FFI.functionAttrOptimizeForSize, "A.A.OptimizeForSize"),
    (FFI.functionAttrStackProtect, "A.A.StackProtect"),
    (FFI.functionAttrStackProtectReq, "A.A.StackProtectReq"),
    (FFI.functionAttrNoRedZone, "A.A.NoRedZone"),
    (FFI.functionAttrNoImplicitFloat, "A.A.NoImplicitFloat"),
    (FFI.functionAttrNaked, "A.A.Naked"),
    (FFI.functionAttrInlineHint, "A.A.InlineHint"),
    (FFI.functionAttrStackAlignment, "A.A.StackAlignment"),
    (FFI.functionAttrReturnsTwice, "A.A.ReturnsTwice"),
    (FFI.functionAttrUWTable, "A.A.UWTable"),
    (FFI.functionAttrNonLazyBind, "A.A.NonLazyBind")
   ]
  return (pi ++ fi)
 )
=======
instance Monad m => EncodeM m A.PA.ParameterAttribute (Ptr FFI.ParameterAttrBuilder -> EncodeAST ()) where
  encodeM a = return $ \b -> liftIO $ case a of
    A.PA.Alignment v -> FFI.attrBuilderAddAlignment b v
    A.PA.Dereferenceable v -> FFI.attrBuilderAddDereferenceable b v
    _ -> FFI.attrBuilderAddParameterAttributeKind b $ case a of
      A.PA.ZeroExt -> FFI.parameterAttributeKindZExt
      A.PA.SignExt -> FFI.parameterAttributeKindSExt
      A.PA.InReg -> FFI.parameterAttributeKindInReg
      A.PA.SRet -> FFI.parameterAttributeKindStructRet
      A.PA.NoAlias -> FFI.parameterAttributeKindNoAlias
      A.PA.ByVal -> FFI.parameterAttributeKindByVal
      A.PA.NoCapture -> FFI.parameterAttributeKindNoCapture
      A.PA.Nest -> FFI.parameterAttributeKindNest
      A.PA.ReadOnly -> FFI.parameterAttributeKindReadOnly
      A.PA.ReadNone -> FFI.parameterAttributeKindReadNone
      A.PA.InAlloca -> FFI.parameterAttributeKindInAlloca
      A.PA.NonNull -> FFI.parameterAttributeKindNonNull
      A.PA.Returned -> FFI.parameterAttributeKindReturned
>>>>>>> ada209f1

instance Monad m => EncodeM m A.FA.FunctionAttribute (Ptr FFI.FunctionAttrBuilder -> EncodeAST ()) where
  encodeM (A.FA.StringAttribute kind value) = return $ \b -> do
    (kindP, kindLen) <- encodeM kind
    (valueP, valueLen) <- encodeM value
    liftIO $ FFI.attrBuilderAddStringAttribute b kindP kindLen valueP valueLen
  encodeM a = return $ \b -> liftIO $ case a of
    A.FA.StackAlignment v -> FFI.attrBuilderAddStackAlignment b v
    _ -> FFI.attrBuilderAddFunctionAttributeKind b $ case a of
      A.FA.NoReturn -> FFI.functionAttributeKindNoReturn
      A.FA.NoUnwind -> FFI.functionAttributeKindNoUnwind
      A.FA.ReadNone -> FFI.functionAttributeKindReadNone
      A.FA.ReadOnly -> FFI.functionAttributeKindReadOnly
      A.FA.NoInline -> FFI.functionAttributeKindNoInline
      A.FA.AlwaysInline -> FFI.functionAttributeKindAlwaysInline
      A.FA.MinimizeSize -> FFI.functionAttributeKindMinSize
      A.FA.OptimizeForSize -> FFI.functionAttributeKindOptimizeForSize
      A.FA.OptimizeNone -> FFI.functionAttributeKindOptimizeForSize                                                   
      A.FA.StackProtect -> FFI.functionAttributeKindStackProtect
      A.FA.StackProtectReq -> FFI.functionAttributeKindStackProtectReq
      A.FA.StackProtectStrong -> FFI.functionAttributeKindStackProtectStrong
      A.FA.NoRedZone -> FFI.functionAttributeKindNoRedZone
      A.FA.NoImplicitFloat -> FFI.functionAttributeKindNoImplicitFloat
      A.FA.Naked -> FFI.functionAttributeKindNaked
      A.FA.InlineHint -> FFI.functionAttributeKindInlineHint
      A.FA.ReturnsTwice -> FFI.functionAttributeKindReturnsTwice
      A.FA.UWTable -> FFI.functionAttributeKindUWTable
      A.FA.NonLazyBind -> FFI.functionAttributeKindNonLazyBind
      A.FA.Builtin -> FFI.functionAttributeKindBuiltin
      A.FA.NoBuiltin -> FFI.functionAttributeKindNoBuiltin
      A.FA.Cold -> FFI.functionAttributeKindCold
      A.FA.JumpTable -> FFI.functionAttributeKindJumpTable
      A.FA.NoDuplicate -> FFI.functionAttributeKindNoDuplicate
      A.FA.SanitizeAddress -> FFI.functionAttributeKindSanitizeAddress
      A.FA.SanitizeThread -> FFI.functionAttributeKindSanitizeThread
      A.FA.SanitizeMemory -> FFI.functionAttributeKindSanitizeMemory

instance DecodeM DecodeAST A.PA.ParameterAttribute FFI.ParameterAttribute where
  decodeM a = do
    enum <- liftIO $ FFI.parameterAttributeKindAsEnum a
    case enum of
      [parameterAttributeKindP|ZExt|] -> return A.PA.ZeroExt
      [parameterAttributeKindP|SExt|] -> return A.PA.SignExt
      [parameterAttributeKindP|InReg|] -> return A.PA.InReg
      [parameterAttributeKindP|StructRet|] -> return A.PA.SRet
      [parameterAttributeKindP|Alignment|] -> return A.PA.Alignment `ap` (liftIO $ FFI.attributeValueAsInt a)
      [parameterAttributeKindP|NoAlias|] -> return A.PA.NoAlias
      [parameterAttributeKindP|ByVal|] -> return A.PA.ByVal
      [parameterAttributeKindP|NoCapture|] -> return A.PA.NoCapture
      [parameterAttributeKindP|Nest|] -> return A.PA.Nest
      [parameterAttributeKindP|ReadOnly|] -> return A.PA.ReadOnly
      [parameterAttributeKindP|ReadNone|] -> return A.PA.ReadNone
      [parameterAttributeKindP|InAlloca|] -> return A.PA.InAlloca
      [parameterAttributeKindP|NonNull|] -> return A.PA.NonNull
      [parameterAttributeKindP|Dereferenceable|] -> return A.PA.Dereferenceable `ap` (liftIO $ FFI.attributeValueAsInt a)
      [parameterAttributeKindP|Returned|] -> return A.PA.Returned
      _ -> error $ "unhandled parameter attribute enum value: " ++ show enum

instance DecodeM DecodeAST A.FA.FunctionAttribute FFI.FunctionAttribute where
  decodeM a = do
    isString <- decodeM =<< (liftIO $ FFI.isStringAttribute a)
    if isString
       then
         return A.FA.StringAttribute
                  `ap` (decodeM $ FFI.attributeKindAsString a)
                  `ap` (decodeM $ FFI.attributeValueAsString a)                   
       else do
         enum <- liftIO $ FFI.functionAttributeKindAsEnum a
         case enum of
           [functionAttributeKindP|NoReturn|] -> return A.FA.NoReturn
           [functionAttributeKindP|NoUnwind|] -> return A.FA.NoUnwind
           [functionAttributeKindP|ReadNone|] -> return A.FA.ReadNone
           [functionAttributeKindP|ReadOnly|] -> return A.FA.ReadOnly
           [functionAttributeKindP|NoInline|] -> return A.FA.NoInline
           [functionAttributeKindP|AlwaysInline|] -> return A.FA.AlwaysInline
           [functionAttributeKindP|MinSize|] -> return A.FA.MinimizeSize
           [functionAttributeKindP|OptimizeForSize|] -> return A.FA.OptimizeForSize
           [functionAttributeKindP|OptimizeNone|] -> return A.FA.OptimizeForSize                                                   
           [functionAttributeKindP|StackProtect|] -> return A.FA.StackProtect
           [functionAttributeKindP|StackProtectReq|] -> return A.FA.StackProtectReq
           [functionAttributeKindP|StackProtectStrong|] -> return A.FA.StackProtectStrong
           [functionAttributeKindP|NoRedZone|] -> return A.FA.NoRedZone
           [functionAttributeKindP|NoImplicitFloat|] -> return A.FA.NoImplicitFloat
           [functionAttributeKindP|Naked|] -> return A.FA.Naked
           [functionAttributeKindP|InlineHint|] -> return A.FA.InlineHint
           [functionAttributeKindP|StackAlignment|] -> return A.FA.StackAlignment `ap` (liftIO $ FFI.attributeValueAsInt a)
           [functionAttributeKindP|ReturnsTwice|] -> return A.FA.ReturnsTwice
           [functionAttributeKindP|UWTable|] -> return A.FA.UWTable
           [functionAttributeKindP|NonLazyBind|] -> return A.FA.NonLazyBind
           [functionAttributeKindP|Builtin|] -> return A.FA.Builtin
           [functionAttributeKindP|NoBuiltin|] -> return A.FA.NoBuiltin
           [functionAttributeKindP|Cold|] -> return A.FA.Cold
           [functionAttributeKindP|JumpTable|] -> return A.FA.JumpTable
           [functionAttributeKindP|NoDuplicate|] -> return A.FA.NoDuplicate
           [functionAttributeKindP|SanitizeAddress|] -> return A.FA.SanitizeAddress
           [functionAttributeKindP|SanitizeThread|] -> return A.FA.SanitizeThread
           [functionAttributeKindP|SanitizeMemory|] -> return A.FA.SanitizeMemory
           _ -> error $ "unhandled function attribute enum value: " ++ show enum
            
allocaAttrBuilder :: (Monad m, MonadAnyCont IO m) => m (Ptr (FFI.AttrBuilder a))
allocaAttrBuilder = do
  p <- allocaArray FFI.getAttrBuilderSize
  anyContToM $ \f -> do
    ab <- FFI.constructAttrBuilder p
    r <- f ab
    FFI.destroyAttrBuilder ab
    return r

instance EncodeM EncodeAST a (Ptr (FFI.AttrBuilder b) -> EncodeAST ()) => EncodeM EncodeAST (FFI.Index, [a]) (FFI.AttributeSet b) where
  encodeM (index, as) = scopeAnyCont $ do
    ab <- allocaAttrBuilder
    builds <- mapM encodeM as
    forM builds ($ ab) :: EncodeAST [()]
    Context context <- gets encodeStateContext
    liftIO $ FFI.getAttributeSet context index ab

instance EncodeM EncodeAST [A.FA.FunctionAttribute] FFI.FunctionAttributeSet where
  encodeM fas = encodeM (FFI.functionIndex, fas)

instance DecodeM DecodeAST a (FFI.Attribute b) => DecodeM DecodeAST [a] (FFI.AttributeSet b) where
  decodeM as = do
    np <- alloca
    as <- liftIO $ FFI.attributeSetGetAttributes as 0 np
    n <- peek np
    decodeM (n, as)
            
data MixedAttributeSet = MixedAttributeSet {
    functionAttributes :: [Either A.FA.GroupID A.FA.FunctionAttribute],
    returnAttributes :: [A.PA.ParameterAttribute],
    parameterAttributes :: Map CUInt [A.PA.ParameterAttribute]
  }
  deriving (Eq, Show)

data PreSlot
  = IndirectFunctionAttributes A.FA.GroupID
  | DirectFunctionAttributes [A.FA.FunctionAttribute]
  | ReturnAttributes [A.PA.ParameterAttribute]
  | ParameterAttributes CUInt [A.PA.ParameterAttribute]    

instance EncodeM EncodeAST PreSlot FFI.MixedAttributeSet where
  encodeM preSlot = do
    let forget = liftM FFI.forgetAttributeType
    case preSlot of
      IndirectFunctionAttributes gid -> forget (referAttributeGroup gid)
      DirectFunctionAttributes fas -> forget (encodeM fas :: EncodeAST FFI.FunctionAttributeSet)
      ReturnAttributes as -> forget (encodeM (FFI.returnIndex, as) :: EncodeAST FFI.ParameterAttributeSet)
      ParameterAttributes i as -> forget (encodeM (fromIntegral (i + 1) :: FFI.Index, as) :: EncodeAST FFI.ParameterAttributeSet)

instance EncodeM EncodeAST MixedAttributeSet FFI.MixedAttributeSet where
  encodeM (MixedAttributeSet fAttrs rAttrs pAttrs) = do
    let directP = DirectFunctionAttributes (rights fAttrs)
        indirectPs = map IndirectFunctionAttributes (lefts fAttrs)
        returnP = ReturnAttributes rAttrs
        paramPs = [ ParameterAttributes x as | (x, as) <- Map.toList pAttrs ]
    (nAttrs, attrs) <- encodeM ([directP, returnP] ++ indirectPs ++ paramPs)
    Context context <- gets encodeStateContext
    liftIO $ FFI.mixAttributeSets context attrs nAttrs

instance DecodeM DecodeAST MixedAttributeSet FFI.MixedAttributeSet where
  decodeM mas = do
    numSlots <- if mas == nullPtr then return 0 else liftIO $ FFI.attributeSetNumSlots mas
    slotIndexes <- forM (take (fromIntegral numSlots) [0..]) $ \s -> do
      i <- liftIO $ FFI.attributeSetSlotIndex mas s
      return (i, s)
    let separate :: Ord k => k -> Map k a -> (Maybe a, Map k a)
        separate = Map.updateLookupWithKey (\_ _ -> Nothing)
        indexedSlots = Map.fromList slotIndexes
    unless (Map.size indexedSlots == length slotIndexes) $
           fail "unexpected slot index collision decoding mixed AttributeSet"
    let (functionSlot, otherSlots) = separate FFI.functionIndex (Map.fromList slotIndexes)
    functionAnnotation <- for (maybeToList functionSlot) $ \slot -> do
      a <- liftIO $ FFI.attributeSetSlotAttributes mas slot
      getAttributeGroupID a
    otherAttributeSets <- for otherSlots $ \slot -> do
      a <- liftIO $ FFI.attributeSetSlotAttributes mas slot
      decodeM (a :: FFI.ParameterAttributeSet)
    let (returnAttributeSet, shiftedParameterAttributeSets) = separate FFI.returnIndex otherAttributeSets
    return $ MixedAttributeSet {
                  functionAttributes = fmap Left functionAnnotation,
                  returnAttributes = join . maybeToList $ returnAttributeSet,
                  parameterAttributes = Map.mapKeysMonotonic (\x -> fromIntegral x - 1) shiftedParameterAttributeSets
                }
<|MERGE_RESOLUTION|>--- conflicted
+++ resolved
@@ -32,137 +32,6 @@
 import LLVM.General.Internal.EncodeAST
 import LLVM.General.Internal.DecodeAST
 
-<<<<<<< HEAD
-$(do
-  let
-    -- build an instance of the Coding class for lists of some kind of attribute
-    genAttributeListCoding :: (Data a, Bits a) => TypeQ -> Name -> [(a, String)] -> DecsQ
-    genAttributeListCoding type' ctn attributeData = do
-      let
-         lowZeroes :: Bits b => b -> Int
-         lowZeroes b | testBit b 0 = 0
-         lowZeroes b = 1 + lowZeroes (shiftR b 1)
-         field :: Bits b => b -> (Int, Int)
-         field b = 
-             let s = lowZeroes b
-                 w = lowZeroes (complement (shiftR b s))
-             in 
-               (s,w)
-         attributeData' = [(mkName n, b, s,w) | (b,n) <- attributeData, let (s,w) = field b ]
-      let m = varT . mkName $ "m"
-      TyConI (NewtypeD _ _ _ (NormalC ctcn _) _) <- reify ctn
-      let zero = [| $(conE ctcn) 0 |]
-      sequence [
-        instanceD (sequence [classP ''Monad [m]]) [t| EncodeM $(m) [$(type')] $(conT ctn) |] [
-          funD (mkName "encodeM") [
-            clause [] (normalB [| return . (
-              let
-                 encodeAlignment a | popCount a == 1 = 1 + popCount (a - 1)
-                 encodeAlignment _ = error "Cannot encode alignment which is not a power of two"
-                 encodeAttribute a = $(
-                  caseE [| a |] $ flip map attributeData' $ \(n, b, s, w) ->
-                    let bQ = (dataToExpQ (const Nothing) b)
-                    in
-                      case w of
-                        1 -> match (conP n []) (normalB bQ) []
-                        _ -> do 
-                          a <- newName "a"
-                          match 
-                           (conP n [varP a])
-                           (normalB [| ($(conE ctcn) (fromIntegral (encodeAlignment $(varE a)) `shiftL` s)) .&. $(bQ) |])
-                           []
-                  )
-              in
-                foldl (.|.) $(zero) . map encodeAttribute
-             ) |]) []
-           ]
-         ],
- 
-        -- build a decoder which uses bit masking for multiple fields at once
-        -- to eliminate multiple absent attributes in fewer tests
-        instanceD (sequence [classP ''Monad [m]]) [t| DecodeM $(m) [$(type')] $(conT ctn) |] [
-          funD (mkName "decodeM") [
-            do
-              bits <- newName "bits"
-              clause [varP bits] (normalB 
-                (let
-                    code :: (Data a, Bits a) => [ (Name, a, Int, Int) ] -- attrs to handle
-                         -> Int -- length (attrs), passed in to avoid recomputation
-                         -> (a, ExpQ) -- (<bitmask for all the given attrs>, <code to decode the given attrs>)
-                    code [(n, b, s, w)] _ = (
-                       b, 
-                       case w of
-                         1 -> [| [ $(conE n) | testBit $(varE bits) s ] |]
-                         _-> [| 
-                               [ 
-                                 $(do
-                                    i' <- newName "i'"
-                                    letE 
-                                     [valD (conP ctcn [varP i']) (normalB [| i |]) []]
-                                     [| $(conE n) (bit ((fromIntegral $(varE i')) - 1)) |])
-                                 | let i = ($(varE bits) .&. $(dataToExpQ (const Nothing) b)) `shiftR` s, 
-                                   i /= $(zero)
-                               ]
-                             |]
-                      )
-                    code attrs nAttrs =
-                      let (nEarlyAttrs, nLateAttrs) = (nAttrs `div` 2, nAttrs - nEarlyAttrs)
-                          (earlyAttrs, lateAttrs) = genericSplitAt nEarlyAttrs attrs
-                          (earlyAttrBits, earlyAttrCode) = code earlyAttrs nEarlyAttrs
-                          (lateAttrBits, lateAttrCode) = code lateAttrs nLateAttrs
-                          attrBits = earlyAttrBits .|. lateAttrBits
-                      in
-                        (
-                         attrBits, 
-                         [| 
-                            if ($(varE bits) .&. $(dataToExpQ (const Nothing) attrBits) /= $(zero)) then
-                              ($earlyAttrCode ++ $lateAttrCode) 
-                            else
-                              []
-                          |]
-                        )
-                in
-                  [| return $(snd $ code attributeData' (length attributeData')) |]
-                )
-               ) []
-            ]
-          ]
-        ]
-
-  pi <- genAttributeListCoding [t| A.A.ParameterAttribute |] ''FFI.ParamAttr [
-    (FFI.paramAttrZExt, "A.A.ZeroExt"),
-    (FFI.paramAttrSExt, "A.A.SignExt"),
-    (FFI.paramAttrInReg, "A.A.InReg"),
-    (FFI.paramAttrStructRet, "A.A.SRet"),
-    (FFI.paramAttrAlignment, "A.A.Alignment"),
-    (FFI.paramAttrNoAlias, "A.A.NoAlias"),
-    (FFI.paramAttrByVal, "A.A.ByVal"),
-    (FFI.paramAttrNoCapture, "A.A.NoCapture"),
-    (FFI.paramAttrNest, "A.A.Nest")
-   ]
-
-  fi <- genAttributeListCoding [t| A.A.FunctionAttribute |] ''FFI.FunctionAttr [
-    (FFI.functionAttrNoReturn, "A.A.NoReturn"),
-    (FFI.functionAttrNoUnwind, "A.A.NoUnwind"),
-    (FFI.functionAttrReadNone, "A.A.ReadNone"),
-    (FFI.functionAttrReadOnly, "A.A.ReadOnly"),
-    (FFI.functionAttrNoInline, "A.A.NoInline"),
-    (FFI.functionAttrAlwaysInline, "A.A.AlwaysInline"),
-    (FFI.functionAttrOptimizeForSize, "A.A.OptimizeForSize"),
-    (FFI.functionAttrStackProtect, "A.A.StackProtect"),
-    (FFI.functionAttrStackProtectReq, "A.A.StackProtectReq"),
-    (FFI.functionAttrNoRedZone, "A.A.NoRedZone"),
-    (FFI.functionAttrNoImplicitFloat, "A.A.NoImplicitFloat"),
-    (FFI.functionAttrNaked, "A.A.Naked"),
-    (FFI.functionAttrInlineHint, "A.A.InlineHint"),
-    (FFI.functionAttrStackAlignment, "A.A.StackAlignment"),
-    (FFI.functionAttrReturnsTwice, "A.A.ReturnsTwice"),
-    (FFI.functionAttrUWTable, "A.A.UWTable"),
-    (FFI.functionAttrNonLazyBind, "A.A.NonLazyBind")
-   ]
-  return (pi ++ fi)
- )
-=======
 instance Monad m => EncodeM m A.PA.ParameterAttribute (Ptr FFI.ParameterAttrBuilder -> EncodeAST ()) where
   encodeM a = return $ \b -> liftIO $ case a of
     A.PA.Alignment v -> FFI.attrBuilderAddAlignment b v
@@ -181,7 +50,6 @@
       A.PA.InAlloca -> FFI.parameterAttributeKindInAlloca
       A.PA.NonNull -> FFI.parameterAttributeKindNonNull
       A.PA.Returned -> FFI.parameterAttributeKindReturned
->>>>>>> ada209f1
 
 instance Monad m => EncodeM m A.FA.FunctionAttribute (Ptr FFI.FunctionAttrBuilder -> EncodeAST ()) where
   encodeM (A.FA.StringAttribute kind value) = return $ \b -> do
