{-# LANGUAGE
  GeneralizedNewtypeDeriving
  #-}
-- | Define types which correspond cleanly with some simple types on the C/C++ side.
-- Encapsulate hsc macro weirdness here, supporting higher-level tricks elsewhere.
module LLVM.General.Internal.FFI.LLVMCTypes where

import LLVM.General.Prelude

#define __STDC_LIMIT_MACROS
#include "llvm-c/Core.h"
#include "llvm-c/Target.h"
#include "llvm-c/TargetMachine.h"
#include "llvm-c/Linker.h"
#include "LLVM/General/Internal/FFI/Attribute.h"
#include "LLVM/General/Internal/FFI/Instruction.h" 
#include "LLVM/General/Internal/FFI/Value.h"
#include "LLVM/General/Internal/FFI/SMDiagnostic.h"
#include "LLVM/General/Internal/FFI/InlineAssembly.h"
#include "LLVM/General/Internal/FFI/Target.h"
#include "LLVM/General/Internal/FFI/CallingConvention.h"
#include "LLVM/General/Internal/FFI/GlobalValue.h"
#include "LLVM/General/Internal/FFI/Type.h"
#include "LLVM/General/Internal/FFI/Constant.h"
#include "LLVM/General/Internal/FFI/Analysis.h"
#include "LLVM/General/Internal/FFI/Module.h"
#include "LLVM/General/Internal/FFI/LibFunc.h"

import Language.Haskell.TH.Quote

import Data.Bits
import Foreign.C
import Foreign.Storable

#{
define hsc_inject(l, typ, cons, hprefix, recmac) { \
  struct { const char *s; unsigned n; } *p, list[] = { LLVM_GENERAL_FOR_EACH_ ## l(recmac) }; \
  for(p = list; p < list + sizeof(list)/sizeof(list[0]); ++p) { \
    hsc_printf(#hprefix "%s :: " #typ "\n", p->s); \
    hsc_printf(#hprefix "%s = " #cons " %u\n", p->s, p->n); \
  } \
  hsc_printf(#hprefix "P = QuasiQuoter {\n" \
             "  quoteExp = undefined,\n" \
             "  quotePat = \\s -> dataToPatQ (const Nothing) $ case s of"); \
  for(p = list; p < list + sizeof(list)/sizeof(list[0]); ++p) { \
    hsc_printf("\n    \"%s\" -> " #hprefix "%s", p->s, p->s); \
  } \
  hsc_printf("\n    x -> error $ \"bad quasiquoted FFI constant for " #hprefix ": \" ++ x"); \
  hsc_printf(",\n" \
             "  quoteType = undefined,\n" \
             "  quoteDec = undefined\n" \
             " }\n"); \
} 
}

deriving instance Data CUInt

newtype LLVMBool = LLVMBool CUInt

newtype OwnerTransfered a = OwnerTransfered a
  deriving (Storable)

newtype NothingAsMinusOne h = NothingAsMinusOne CInt
  deriving (Storable)

newtype NothingAsEmptyString c = NothingAsEmptyString c
  deriving (Storable)

newtype CPPOpcode = CPPOpcode CUInt
  deriving (Eq, Ord, Show, Typeable, Data)

newtype ICmpPredicate = ICmpPredicate CUInt
  deriving (Eq, Ord, Show, Typeable, Data)
#{enum ICmpPredicate, ICmpPredicate,
 iCmpPredEQ = LLVMIntEQ,
 iCmpPredNE = LLVMIntNE,
 iCmpPredUGT = LLVMIntUGT,
 iCmpPredUGE = LLVMIntUGE,
 iCmpPredULT = LLVMIntULT,
 iCmpPredULE = LLVMIntULE,
 iCmpPredSGT = LLVMIntSGT,
 iCmpPredSGE = LLVMIntSGE,
 iCmpPredSLT = LLVMIntSLT,
 iCmpPredSLE = LLVMIntSLE
}

newtype FCmpPredicate = FCmpPredicate CUInt
  deriving (Eq, Ord, Show, Typeable, Data)
#{enum FCmpPredicate, FCmpPredicate,
 fCmpPredFalse = LLVMRealPredicateFalse,
 fCmpPredOEQ = LLVMRealOEQ,
 fCmpPredOGT = LLVMRealOGT,
 fCmpPredOGE = LLVMRealOGE,
 fCmpPredOLT = LLVMRealOLT,
 fCmpPredOLE = LLVMRealOLE,
 fCmpPredONE = LLVMRealONE,
 fCmpPredORD = LLVMRealORD,
 fCmpPredUNO = LLVMRealUNO,
 fCmpPredUEQ = LLVMRealUEQ,
 fCmpPredUGT = LLVMRealUGT,
 fCmpPredUGE = LLVMRealUGE,
 fCmpPredULT = LLVMRealULT,
 fCmpPredULE = LLVMRealULE,
 fCmpPredUNE = LLVMRealUNE,
 fcmpPredTrue = LLVMRealPredicateTrue
}

newtype MDKindID = MDKindID CUInt
  deriving (Storable)

newtype FastMathFlags = FastMathFlags CUInt
  deriving (Eq, Ord, Show, Typeable, Data, Num, Bits)
#define FMF_Rec(n,l) { #n, LLVM ## n, },
#{inject FAST_MATH_FLAG, FastMathFlags, FastMathFlags, fastMathFlags, FMF_Rec}

newtype MemoryOrdering = MemoryOrdering CUInt
  deriving (Eq, Typeable, Data)
#define MO_Rec(n) { #n, LLVMAtomicOrdering ## n },
#{inject ATOMIC_ORDERING, MemoryOrdering, MemoryOrdering, memoryOrdering, MO_Rec}

newtype SynchronizationScope = SynchronizationScope CUInt
  deriving (Eq, Typeable, Data)
#define SS_Rec(n) { #n, LLVM ## n ## SynchronizationScope },
#{inject SYNCRONIZATION_SCOPE, SynchronizationScope, SynchronizationScope, synchronizationScope, SS_Rec}

newtype TailCallKind = TailCallKind CUInt
  deriving (Eq, Typeable, Data)
#define TCK_Rec(n) { #n, LLVM_General_TailCallKind_ ## n },
#{inject TAIL_CALL_KIND, TailCallKind, TailCallKind, tailCallKind, TCK_Rec}

newtype Linkage = Linkage CUInt
  deriving (Eq, Read, Show, Typeable, Data)
#define LK_Rec(n) { #n, LLVM ## n ## Linkage },
#{inject LINKAGE, Linkage, Linkage, linkage, LK_Rec}

newtype Visibility = Visibility CUInt
  deriving (Eq, Read, Show, Typeable, Data)
#define VIS_Rec(n) { #n, LLVM ## n ## Visibility },
#{inject VISIBILITY, Visibility, Visibility, visibility, VIS_Rec}

newtype COMDATSelectionKind = COMDATSelectionKind CUInt
  deriving (Eq, Read, Show, Typeable, Data)
#define CSK(n) { #n, LLVM_General_COMDAT_Selection_Kind_ ## n },
#{inject COMDAT_SELECTION_KIND, COMDATSelectionKind, COMDATSelectionKind, comdatSelectionKind, CSK}

newtype DLLStorageClass = DLLStorageClass CUInt
  deriving (Eq, Read, Show, Typeable, Data)
#define DLLSC_Rec(n) { #n, LLVM ## n ## StorageClass },
#{inject DLL_STORAGE_CLASS, DLLStorageClass, DLLStorageClass, dllStorageClass, DLLSC_Rec}

newtype CallingConvention = CallingConvention CUInt
  deriving (Eq, Read, Show, Typeable, Data)
#define CC_Rec(l, n) { #l, LLVM_General_CallingConvention_ ## l },
#{inject CALLING_CONVENTION, CallingConvention, CallingConvention, callingConvention, CC_Rec}

newtype ThreadLocalMode = ThreadLocalMode CUInt
  deriving (Eq, Read, Show, Typeable, Data)
#define TLS_Rec(n) { #n, LLVM ## n },
#{inject THREAD_LOCAL_MODE, ThreadLocalMode, ThreadLocalMode, threadLocalMode, TLS_Rec}

newtype ValueSubclassId = ValueSubclassId CUInt
  deriving (Eq, Read, Show, Typeable, Data)
#define VSID_Rec(n) { #n, LLVM ## n ## SubclassId },
#{inject VALUE_SUBCLASS, ValueSubclassId, ValueSubclassId, valueSubclassId, VSID_Rec}

newtype DiagnosticKind = DiagnosticKind CUInt
  deriving (Eq, Read, Show, Typeable, Data)
#define DK_Rec(n) { #n, LLVMDiagnosticKind ## n },
#{inject DIAGNOSTIC_KIND, DiagnosticKind, DiagnosticKind, diagnosticKind, DK_Rec}

newtype AsmDialect = AsmDialect CUInt
  deriving (Eq, Read, Show, Typeable, Data)
#define ASM_Rec(n) { #n, LLVMAsmDialect_ ## n },
#{inject ASM_DIALECT, AsmDialect, AsmDialect, asmDialect, ASM_Rec}

newtype RMWOperation = RMWOperation CUInt
  deriving (Eq, Read, Show, Typeable, Data)
#define RMWOp_Rec(n) { #n, LLVMAtomicRMWBinOp ## n },
#{inject RMW_OPERATION, RMWOperation, RMWOperation, rmwOperation, RMWOp_Rec}

newtype RelocModel = RelocModel CUInt
  deriving (Eq, Read, Show, Typeable, Data)
#define RM_Rec(n,m) { #n, LLVMReloc ## n },
#{inject RELOC_MODEL, RelocModel, RelocModel, relocModel, RM_Rec}

newtype CodeModel = CodeModel CUInt
  deriving (Eq, Read, Show, Typeable, Data)
#define CM_Rec(n) { #n, LLVMCodeModel ## n },
#{inject CODE_MODEL, CodeModel, CodeModel, codeModel, CM_Rec}

newtype CodeGenOptLevel = CodeGenOptLevel CUInt
  deriving (Eq, Read, Show, Typeable, Data)
#define CGOL_Rec(n) { #n, LLVMCodeGenLevel ## n },
#{inject CODE_GEN_OPT_LEVEL, CodeGenOptLevel, CodeGenOptLevel, codeGenOptLevel, CGOL_Rec}

newtype CodeGenFileType = CodeGenFileType CUInt
  deriving (Eq, Read, Show, Typeable, Data)
#define CGFT_Rec(n) { #n, LLVM ## n ## File },
#{inject CODE_GEN_FILE_TYPE, CodeGenFileType, CodeGenFileType, codeGenFileType, CGFT_Rec}

newtype FloatABIType = FloatABIType CUInt
  deriving (Eq, Read, Show, Typeable, Data)
#define FAT_Rec(n) { #n, LLVM_General_FloatABI_ ## n },
#{inject FLOAT_ABI, FloatABIType, FloatABIType, floatABI, FAT_Rec}

newtype FPOpFusionMode = FPOpFusionMode CUInt
  deriving (Eq, Read, Show, Typeable, Data)
#define FPOFM_Rec(n) { #n, LLVM_General_FPOpFusionMode_ ## n },
#{inject FP_OP_FUSION_MODE, FPOpFusionMode, FPOpFusionMode, fpOpFusionMode, FPOFM_Rec}

newtype TargetOptionFlag = TargetOptionFlag CUInt
  deriving (Eq, Read, Show, Typeable, Data)
#define TOF_Rec(n) { #n, LLVM_General_TargetOptionFlag_ ## n },
#{inject TARGET_OPTION_FLAG, TargetOptionFlag, TargetOptionFlag, targetOptionFlag, TOF_Rec}

newtype TypeKind = TypeKind CUInt
  deriving (Eq, Read, Show, Typeable, Data)
#define TK_Rec(n) { #n, LLVM ## n ## TypeKind },
#{inject TYPE_KIND, TypeKind, TypeKind, typeKind, TK_Rec}

<<<<<<< HEAD
newtype ParamAttr = ParamAttr CUInt
  deriving (Eq, Read, Show, Bits, Typeable, Data, Num)
#define PA_Rec(n,a) { #n, LLVM ## n ## a },
#{inject PARAM_ATTR, ParamAttr, ParamAttr, paramAttr, PA_Rec}
=======
#define COMMA ,
#define IF_T(z) z
#define IF_F(z)
#define IF2(x) IF_ ## x
#define IF(x) IF2(x)
#define OR_TT T
#define OR_TF T
#define OR_FT T
#define OR_FF F  
#define OR(x,y) OR_ ## x ## y
newtype ParameterAttributeKind = ParameterAttributeKind CUInt
  deriving (Eq, Read, Show, Typeable, Data)
#define PAK_Rec(n,p,r,f) IF(OR(p,r))({ #n COMMA LLVM_General_AttributeKind_ ## n} COMMA)
#{inject ATTRIBUTE_KIND, ParameterAttributeKind, ParameterAttributeKind, parameterAttributeKind, PAK_Rec}
>>>>>>> ada209f1

newtype FunctionAttributeKind = FunctionAttributeKind CUInt
  deriving (Eq, Read, Show, Typeable, Data)
#define FAK_Rec(n,p,r,f) IF(f)({ #n COMMA LLVM_General_AttributeKind_ ## n} COMMA)
#{inject ATTRIBUTE_KIND, FunctionAttributeKind, FunctionAttributeKind, functionAttributeKind, FAK_Rec}

newtype FloatSemantics = FloatSemantics CUInt
  deriving (Eq, Read, Show, Typeable, Data)
#define FS_Rec(n) { #n, LLVMFloatSemantics ## n },
#{inject FLOAT_SEMANTICS, FloatSemantics, FloatSemantics, floatSemantics, FS_Rec}

newtype VerifierFailureAction = VerifierFailureAction CUInt
  deriving (Eq, Read, Show, Bits, Typeable, Data, Num)
#define VFA_Rec(n) { #n, LLVM ## n ## Action },
#{inject VERIFIER_FAILURE_ACTION, VerifierFailureAction, VerifierFailureAction, verifierFailureAction, VFA_Rec}

newtype LinkerMode = LinkerMode CUInt
  deriving (Eq, Read, Show, Bits, Typeable, Data, Num)
#define LM_Rec(n) { #n, LLVMLinker ## n },
#{inject LINKER_MODE, LinkerMode, LinkerMode, linkerMode, LM_Rec}

newtype LibFunc = LibFunc CUInt
  deriving (Eq, Read, Show, Bits, Typeable, Data, Num, Storable)
#define LF_Rec(n) { #n, LLVMLibFunc__ ## n },
#{inject LIB_FUNC, LibFunc, LibFunc, libFunc__, LF_Rec}<|MERGE_RESOLUTION|>--- conflicted
+++ resolved
@@ -218,12 +218,6 @@
 #define TK_Rec(n) { #n, LLVM ## n ## TypeKind },
 #{inject TYPE_KIND, TypeKind, TypeKind, typeKind, TK_Rec}
 
-<<<<<<< HEAD
-newtype ParamAttr = ParamAttr CUInt
-  deriving (Eq, Read, Show, Bits, Typeable, Data, Num)
-#define PA_Rec(n,a) { #n, LLVM ## n ## a },
-#{inject PARAM_ATTR, ParamAttr, ParamAttr, paramAttr, PA_Rec}
-=======
 #define COMMA ,
 #define IF_T(z) z
 #define IF_F(z)
@@ -238,7 +232,6 @@
   deriving (Eq, Read, Show, Typeable, Data)
 #define PAK_Rec(n,p,r,f) IF(OR(p,r))({ #n COMMA LLVM_General_AttributeKind_ ## n} COMMA)
 #{inject ATTRIBUTE_KIND, ParameterAttributeKind, ParameterAttributeKind, parameterAttributeKind, PAK_Rec}
->>>>>>> ada209f1
 
 newtype FunctionAttributeKind = FunctionAttributeKind CUInt
   deriving (Eq, Read, Show, Typeable, Data)
