--- conflicted
+++ resolved
@@ -1,9 +1,5 @@
 name: llvm-general
-<<<<<<< HEAD
 version: 3.3.0.0
-=======
-version: 3.2.0.2
->>>>>>> 0e29605f
 license: BSD3
 license-file: LICENSE
 author: Benjamin S.Scarlet <fgthb0@greynode.net>
@@ -37,8 +33,8 @@
 source-repository this
   type: git
   location: git://github.com/bscarlet/llvm-general.git
-	branch: llvm-3.2
-	tag: v3.2.0.2
+	branch: llvm-3.3
+	tag: v3.3.0.0
 
 library
   build-tools: llvm-config
